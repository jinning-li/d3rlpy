from tqdm import trange
from ..preprocessing.stack import StackedObservation
from ..metrics.scorer import evaluate_on_environment
from ..logger import D3RLPyLogger
from .utility import get_action_size_from_env


def train(env,
          algo,
          buffer,
          explorer=None,
          n_steps=1000000,
          n_steps_per_epoch=10000,
          update_interval=1,
          update_start_step=0,
          eval_env=None,
          eval_epsilon=0.05,
          save_metrics=True,
          experiment_name=None,
          with_timestamp=True,
          logdir='d3rlpy_logs',
          verbose=True,
          show_progress=True,
          tensorboard=True):
    """ Start training loop of online deep reinforcement learning.

    Args:
        env (gym.Env): gym-like environment.
        algo (d3rlpy.algos.base.AlgoBase): algorithm.
        buffer (d3rlpy.online.buffers.Buffer): replay buffer.
        explorer (d3rlpy.online.explorers.Explorer): action explorer.
        n_steps (int): the number of total steps to train.
        n_steps_per_epoch (int): the number of steps per epoch.
        update_interval (int): the number of steps per update.
        update_start_step (int): the steps before starting updates.
        eval_env (gym.Env): gym-like environment. If None, evaluation is
            skipped.
        eval_epsilon (float): :math:`\\epsilon`-greedy factor during
            evaluation.
        save_metrics (bool): flag to record metrics. If False, the log
            directory is not created and the model parameters are not saved.
        experiment_name (str): experiment name for logging. If not passed,
            the directory name will be `{class name}_online_{timestamp}`.
        with_timestamp (bool): flag to add timestamp string to the last of
            directory name.
        logdir (str): root directory name to save logs.
        verbose (bool): flag to show logged information on stdout.
        show_progress (bool): flag to show progress bar for iterations.
        tensorboard (bool): flag to save logged information in tensorboard
            (additional to the csv data)

    """

    # setup logger
    if experiment_name is None:
        experiment_name = algo.__class__.__name__ + '_online'
    logger = D3RLPyLogger(experiment_name,
                          save_metrics=save_metrics,
                          root_dir=logdir,
                          verbose=verbose,
                          tensorboard=tensorboard,
                          with_timestamp=with_timestamp)

    observation_shape = env.observation_space.shape
    is_image = len(observation_shape) == 3

    # prepare stacked observation
    if is_image:
        stacked_frame = StackedObservation(observation_shape, algo.n_frames)
        n_channels = observation_shape[0]
        image_size = observation_shape[1:]
        observation_shape = (n_channels * algo.n_frames, *image_size)

    # setup algorithm
    if algo.impl is None:
        algo.build_with_env(env)

    # save hyperparameters
    algo._save_params(logger)

    # switch based on show_progress flag
    xrange = trange if show_progress else range

    # setup evaluation scorer
    if eval_env:
        eval_scorer = evaluate_on_environment(eval_env, epsilon=eval_epsilon)
    else:
        eval_scorer = None

    # start training loop
    observation, reward, terminal = env.reset(), 0.0, False
    for total_step in xrange(n_steps):
        # stack observation if necessary
        if is_image:
            stacked_frame.append(observation)
            fed_observation = stacked_frame.eval()
        else:
            observation = observation.astype('f4')
            fed_observation = observation

        # sample exploration action
        if explorer:
            action = explorer.sample(algo, fed_observation, total_step)
        else:
            action = algo.sample_action([fed_observation])[0]

        # store observation
        buffer.append(observation, action, reward, terminal)

        # get next observation
        if terminal:
            observation, reward, terminal = env.reset(), 0.0, False
            # for image observation
            if is_image:
                stacked_frame.clear()
        else:
            observation, reward, terminal, _ = env.step(action)

        # psuedo epoch count
        epoch = total_step // n_steps_per_epoch

        # update loop
        if total_step > update_start_step and len(buffer) > algo.batch_size:
            if total_step % update_interval == 0:
<<<<<<< HEAD
                batch = buffer.sample(algo.batch_size, algo.n_frames)
                loss = algo.update(epoch, total_step // update_interval, batch)
=======
                batch = buffer.sample(batch_size=algo.batch_size,
                                      n_frames=algo.n_frames,
                                      n_steps=algo.n_steps,
                                      gamma=algo.gamma)
                loss = algo.update(epoch, total_step, batch)
>>>>>>> 8d0252ba
                for name, val in zip(algo._get_loss_labels(), loss):
                    if val:
                        logger.add_metric(name, val)

        if total_step % n_steps_per_epoch == 0:
            # evaluation
            if eval_scorer:
                logger.add_metric('evaluation', eval_scorer(algo))

            # save metrics
            logger.commit(epoch, total_step)
            logger.save_model(total_step, algo)<|MERGE_RESOLUTION|>--- conflicted
+++ resolved
@@ -122,16 +122,11 @@
         # update loop
         if total_step > update_start_step and len(buffer) > algo.batch_size:
             if total_step % update_interval == 0:
-<<<<<<< HEAD
-                batch = buffer.sample(algo.batch_size, algo.n_frames)
-                loss = algo.update(epoch, total_step // update_interval, batch)
-=======
                 batch = buffer.sample(batch_size=algo.batch_size,
                                       n_frames=algo.n_frames,
                                       n_steps=algo.n_steps,
                                       gamma=algo.gamma)
                 loss = algo.update(epoch, total_step, batch)
->>>>>>> 8d0252ba
                 for name, val in zip(algo._get_loss_labels(), loss):
                     if val:
                         logger.add_metric(name, val)
